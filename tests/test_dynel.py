import pytest
import pytest
import yaml
import json
import toml
import inspect  # Added for inspect.isclass
from pathlib import Path
from unittest.mock import patch, Mock, MagicMock
from src.dynel import (
    DynelConfig,
    configure_logging,
    parse_command_line_args,
    ContextLevel,
    handle_exception,
    module_exception_handler,
)  # Added module_exception_handler


# --- Test Data ---
VALID_CONFIG_DATA_DICT = {
    "debug_mode": True,
    "MyFunction": {
        "exceptions": ["ValueError", "TypeError"],
        "custom_message": "Custom error in MyFunction",
        "tags": ["critical", "data_processing"],
    },
    "AnotherFunction": {
        "exceptions": ["KeyError"],
        "custom_message": "Key not found",
        "tags": ["lookup"],
    },
}

# --- Fixtures ---


@pytest.fixture
def temp_config_file_generator():  # Removed tmp_path from fixture signature
    """
    Factory fixture to generate temporary config files (json, yaml, toml).
    The actual tmp_path should be passed by the test function.
    """

    def _create_temp_file(
        base_path: Path, filename_prefix: str, extension: str, data: dict
    ):  # Added base_path
        file_path = base_path / f"{filename_prefix}.{extension}"
        if extension == "json":
            with open(file_path, "w") as f:
                json.dump(data, f)
        elif extension in ["yaml", "yml"]:
            with open(file_path, "w") as f:
                yaml.dump(data, f)
        elif extension == "toml":
            with open(file_path, "w") as f:
                toml.dump(data, f)
        else:
            raise ValueError(f"Unsupported extension for temp config: {extension}")
        return file_path

    return _create_temp_file


@pytest.fixture
def dynel_config_instance():
    """Returns a default DynelConfig instance."""
    return DynelConfig()


# --- Tests for DynelConfig ---


def test_dynel_config_defaults(dynel_config_instance):
    assert dynel_config_instance.CUSTOM_CONTEXT_LEVEL == ContextLevel.MINIMAL
    assert dynel_config_instance.DEBUG_MODE is False
    assert dynel_config_instance.FORMATTING_ENABLED is True
    assert dynel_config_instance.PANIC_MODE is False
    assert dynel_config_instance.EXCEPTION_CONFIG == {}


@pytest.mark.parametrize("ext", ["json", "yaml", "toml"])
def test_load_exception_config_valid(
    temp_config_file_generator, dynel_config_instance, ext, tmp_path, monkeypatch
):  # Added monkeypatch
    config_data = VALID_CONFIG_DATA_DICT.copy()
    filename_prefix = "test_dynel_config"
    temp_config_file_generator(
        tmp_path, filename_prefix, ext, config_data
    )  # Pass tmp_path from test

    # Temporarily change CWD to where the temp file is, or pass full path
    # The temp_config_file_generator fixture has already used tmp_path to create the file.
    # We need tmp_path directly in the test to patch Path.cwd.
    # The fixture `temp_config_file_generator` returns the function `_create_temp_file`
    # The actual tmp_path is available via the `tmp_path` fixture injected into the test.
    # So, the patch should use the `tmp_path` fixture available in the test's scope.
    # This was an error in my previous reasoning. The `temp_config_file_generator`'s
    # `tmp_path` is what it uses. The test needs its own `tmp_path` reference for the CWD patch.
    # This should be fine as `tmp_path` is function-scoped by default.

    # Correct approach: The test uses `tmp_path` fixture directly for patching cwd.
    # The generator has already placed the file in that tmp_path.
    monkeypatch.chdir(tmp_path)  # Use monkeypatch to change CWD
    dynel_config_instance.load_exception_config(filename_prefix=filename_prefix)
    # monkeypatch will automatically revert the CWD after the test

    assert dynel_config_instance.DEBUG_MODE == config_data["debug_mode"]
    assert "MyFunction" in dynel_config_instance.EXCEPTION_CONFIG
    mf_config = dynel_config_instance.EXCEPTION_CONFIG["MyFunction"]
    assert mf_config["custom_message"] == config_data["MyFunction"]["custom_message"]
    assert set(mf_config["tags"]) == set(config_data["MyFunction"]["tags"])
    assert ValueError in mf_config["exceptions"]
    assert TypeError in mf_config["exceptions"]

    assert "AnotherFunction" in dynel_config_instance.EXCEPTION_CONFIG
    af_config = dynel_config_instance.EXCEPTION_CONFIG["AnotherFunction"]
    assert KeyError in af_config["exceptions"]


def test_load_exception_config_file_not_found(dynel_config_instance):
    with pytest.raises(FileNotFoundError):
        dynel_config_instance.load_exception_config("non_existent_config")


@pytest.mark.parametrize("ext", ["json", "yaml", "toml"])
def test_load_exception_config_invalid_format(
    dynel_config_instance, ext, tmp_path, monkeypatch
):  # Added monkeypatch
    filename_prefix = "invalid_config"
    file_path = tmp_path / f"{filename_prefix}.{ext}"
    with open(file_path, "w") as f:
        f.write(
            "this is not valid {syntax,, for all formats"
        )  # Write an invalid string

    monkeypatch.chdir(tmp_path)  # Use monkeypatch to change CWD
    if ext == "yaml":
        # For YAML, a plain string is valid YAML, so it won't be a parsing error,
        # but rather a type error because the root is not a dict.
        with pytest.raises(
            ValueError,
            match=r"Invalid DynEL configuration file .* Root of configuration must be a dictionary.",
        ):
            dynel_config_instance.load_exception_config(filename_prefix)
    else:
        # For JSON and TOML, it should be a parsing error.
        with pytest.raises(
            ValueError, match=r"Failed to parse DynEL configuration file"
        ):
            dynel_config_instance.load_exception_config(filename_prefix)


@pytest.mark.parametrize("ext", ["json", "yaml", "toml"])
def test_load_exception_config_safer_exception_loading(
    temp_config_file_generator, dynel_config_instance, ext, tmp_path, monkeypatch
):  # Added monkeypatch
    """Tests the safer loading of exception types (built-in, importable, and invalid)."""
    config_data = {
        "debug_mode": False,
        "FuncWithBuiltin": {
            "exceptions": ["ValueError", "DoesNotExist"]
        },  # DoesNotExist is not std builtin
        "FuncWithImportable": {
            "exceptions": ["os.PathLike"]
        },  # os.PathLike is not an exception
        "FuncWithNonException": {
            "exceptions": ["src.dynel.ContextLevel"]
        },  # Valid class, not an exception
        "FuncWithUnresolvable": {"exceptions": ["nonexistent_module.NonExistentError"]},
    }
    filename_prefix = "test_exc_loading"
    temp_config_file_generator(
        tmp_path, filename_prefix, ext, config_data
    )  # Pass tmp_path from test

    # Mock logger to capture warnings/errors during loading
    mock_logger_warning = MagicMock()
    mock_logger_error = MagicMock()

    monkeypatch.chdir(tmp_path)  # Use monkeypatch to change CWD
    with patch("src.dynel.dynel.logger.warning", mock_logger_warning), patch(
        "src.dynel.dynel.logger.error", mock_logger_error
    ):
        dynel_config_instance.load_exception_config(filename_prefix)
    # monkeypatch for CWD is reverted automatically

    assert (
        ValueError
        in dynel_config_instance.EXCEPTION_CONFIG["FuncWithBuiltin"]["exceptions"]
    )
    # Check that DoesNotExist (not a real exception) was skipped and warned
    assert not any(
        exc_type.__name__ == "DoesNotExist"
        for exc_type in dynel_config_instance.EXCEPTION_CONFIG["FuncWithBuiltin"][
            "exceptions"
        ]
    )
    mock_logger_warning.assert_any_call(
        "Could not load exception 'DoesNotExist' for 'FuncWithBuiltin': not enough values to unpack (expected 2, got 1). Skipping."
    )

    # os.PathLike is not an exception
    assert not dynel_config_instance.EXCEPTION_CONFIG["FuncWithImportable"][
        "exceptions"
    ]
    mock_logger_warning.assert_any_call(
        "Configured exception 'os.PathLike' for 'FuncWithImportable' is not a valid Exception class. Skipping."
    )

    # src.dynel.ContextLevel is not an exception
    assert not dynel_config_instance.EXCEPTION_CONFIG["FuncWithNonException"][
        "exceptions"
    ]
    mock_logger_warning.assert_any_call(
        "Configured exception 'src.dynel.ContextLevel' for 'FuncWithNonException' is not a valid Exception class. Skipping."
    )

    # non_existent_module.NonExistentError should fail to import
    assert not dynel_config_instance.EXCEPTION_CONFIG["FuncWithUnresolvable"][
        "exceptions"
    ]
    mock_logger_warning.assert_any_call(
        "Could not load exception 'nonexistent_module.NonExistentError' for 'FuncWithUnresolvable': No module named 'nonexistent_module'. Skipping."
    )


# --- Tests for configure_logging ---


@patch("src.dynel.dynel.logger")  # Corrected path to logger
def test_configure_logging_debug_mode(mock_loguru_logger, dynel_config_instance):
    dynel_config_instance.DEBUG_MODE = True
    configure_logging(dynel_config_instance)

    mock_loguru_logger.remove.assert_called_once()
    # Check that logger.add was called for dynel.log with DEBUG level
    # This is a bit complex due to multiple calls to .add()
    # We can inspect call_args_list
    args_list = mock_loguru_logger.add.call_args_list
    assert any(
        call[1].get("sink") == "dynel.log" and call[1].get("level") == "DEBUG"
        for call in args_list
    )
    assert any(
        call[1].get("sink") == "dynel.json"
        for call in args_list  # serialize implies JSON
    )


@patch("src.dynel.dynel.logger")  # Corrected path to logger
def test_configure_logging_production_mode(mock_loguru_logger, dynel_config_instance):
    dynel_config_instance.DEBUG_MODE = False
    configure_logging(dynel_config_instance)

    mock_loguru_logger.remove.assert_called_once()
    args_list = mock_loguru_logger.add.call_args_list
    assert any(
        call[1].get("sink") == "dynel.log" and call[1].get("level") == "INFO"
        for call in args_list
    )


# --- Tests for parse_command_line_args ---


def test_parse_command_line_args_defaults():
    with patch(
        "argparse.ArgumentParser.parse_args",
        return_value=Mock(context_level="min", debug=False, formatting=True),
    ):
        args = parse_command_line_args()
    assert args["context_level"] == "min"
    assert args["debug"] is False
    assert args["formatting"] is True


@pytest.mark.parametrize(
    "cli_arg, expected_key, expected_value, context_choices",
    [
        (["--context-level", "med"], "context_level", "med", ["min", "med", "det"]),
        (["--debug"], "debug", True, None),
        (["--no-formatting"], "formatting", False, None),
    ],
)
def test_parse_command_line_args_custom(
    cli_arg, expected_key, expected_value, context_choices
):
    # The choices for context_level are defined in the function, so we don't need to pass them all here
    # just ensuring the mechanism works
    with patch("sys.argv", ["dynel.py"] + cli_arg):
        parsed_args = parse_command_line_args()
    assert parsed_args[expected_key] == expected_value

# --- Tests for handle_exception ---


@pytest.fixture
def captured_logs():
    """Fixture to capture Loguru logs in a list."""
    log_capture_list = []

    def capturing_sink(message):
        log_capture_list.append(
            message.record
        )  # Store the full record for detailed assertions

    # Ensure default logger is clean and add our sink
    # Note: This might interfere if other tests also manipulate the global logger.
    # For isolated tests, this is okay. Consider per-test logger configuration if issues arise.
    from src.dynel.dynel import logger as dynel_logger  # get the actual logger instance

    dynel_logger.remove()  # Remove all handlers
    handler_id = dynel_logger.add(
        capturing_sink, format="{message}"
    )  # Basic format, we inspect record

    yield log_capture_list

    dynel_logger.remove(handler_id)
    # Optionally, re-add default handlers if needed by other tests, or ensure tests clean up.
    # For now, assuming test isolation or that subsequent tests will reconfigure.


def test_handle_exception_basic_logging(dynel_config_instance, captured_logs):
    config = dynel_config_instance
    error_to_raise = ValueError("Test error for basic logging")

    # Mock inspect.stack() to control func_name
    with patch("inspect.stack") as mock_stack:
        mock_function_name = "mock_function_raising_error"
        # inspect.stack()[1] should be a tuple/list where index 3 is the function name
        mock_caller_frame_tuple = (
            Mock(),
            "filename_mock",
            123,
            mock_function_name,
            ["code_line_mock"],
            0,
        )
        mock_stack.return_value = [
            Mock(),  # Frame for handle_exception itself
            mock_caller_frame_tuple,  # Frame for the caller of handle_exception
        ]

        try:
            raise error_to_raise
        except ValueError as e:
            # Directly call handle_exception as if it was called from within the except block
            # of mock_function_raising_error
            handle_exception(config, e)

    assert len(captured_logs) == 1
    log_record = captured_logs[0]

    assert (
        log_record["level"].name == "ERROR"
    )  # Loguru's .exception logs at ERROR level
    assert "Exception caught in mock_function_raising_error" in log_record["message"]
    assert log_record["exception"] is not None
    assert "Test error for basic logging" in str(
        log_record["exception"].value
    )  # Corrected assertion
    assert "timestamp" in log_record["extra"]


def test_handle_exception_with_custom_message_and_tags(
    dynel_config_instance, captured_logs
):
    config = dynel_config_instance
    func_name = "my_specific_function"
    custom_msg = "A very specific error occurred!"
    tags = ["database", "critical"]

    config.EXCEPTION_CONFIG = {
        func_name: {
            "exceptions": [TypeError],
            "custom_message": custom_msg,
            "tags": tags,
        }
    }
    error_to_raise = TypeError("Something went wrong with types")

    with patch("inspect.stack") as mock_stack:
        # inspect.stack()[1] should be a tuple/list where index 3 is the function name
        mock_caller_frame_tuple = (
            Mock(),
            "filename_mock",
            123,
            func_name,
            ["code_line_mock"],
            0,
        )
        mock_stack.return_value = [
            Mock(),  # Frame for handle_exception itself
            mock_caller_frame_tuple,  # Frame for the caller of handle_exception
        ]

        try:
            raise error_to_raise
        except TypeError as e:
            handle_exception(config, e)

    assert len(captured_logs) == 1
    log_record = captured_logs[0]

    assert log_record["level"].name == "ERROR"
    expected_log_message = (
        f"Exception caught in {func_name} - Custom Message: {custom_msg}"
    )
    assert log_record["message"] == expected_log_message  # Exact message check
    assert log_record["exception"] is not None
    assert "Something went wrong with types" in str(
        log_record["exception"].value
    )  # Corrected assertion
    assert log_record["extra"]["tags"] == tags
    assert "timestamp" in log_record["extra"]


@pytest.mark.parametrize(
    "level_str, expected_keys_in_extra",
    [
        ("min", ["timestamp"]),
        ("med", ["timestamp", "local_vars"]),
        ("det", ["timestamp", "local_vars", "free_memory", "cpu_count", "env_details"]),
        # Note: env_details might be very large, consider mocking os.environ for tests
    ],
)
def test_handle_exception_context_levels(
    level_str, expected_keys_in_extra, captured_logs
):
    # For 'det' level, mock os.environ to avoid logging actual environment
    mock_os_environ = {"TEST_VAR": "test_value"}

    with patch("os.environ", mock_os_environ), patch(
        "src.dynel.dynel.inspect"
    ) as mock_dynel_inspect:  # Patch inspect used in dynel.py

        config = DynelConfig(context_level=level_str)
        mock_function_name = "context_level_test_func"

        # Setup for inspect.stack()[1][3] to get mock_function_name
        mock_caller_frame_tuple = (
            Mock(),
            "filename_mock",
            123,
            mock_function_name,
            ["code_line_mock"],
            0,
        )
        mock_dynel_inspect.stack.return_value = [
            Mock(),  # Frame for handle_exception
            mock_caller_frame_tuple,
        ]

        # Setup for inspect.currentframe().f_locals
        mock_frame_for_locals = Mock()  # This is the mock frame object
        mock_frame_for_locals.f_locals = {
            "var1": 10,
            "var2": "test",
        }  # Assign its f_locals
        mock_dynel_inspect.currentframe.return_value = (
            mock_frame_for_locals  # Make inspect.currentframe() return this mock frame
        )

        error_to_raise = ConnectionError("A connection problem")

        try:
            raise error_to_raise
        except ConnectionError as e:
            handle_exception(config, e)

    assert len(captured_logs) == 1
    log_record = captured_logs[0]

    assert log_record["level"].name == "ERROR"
    assert (
        f"Exception caught in {mock_function_name}" in log_record["message"]
    )  # Use mock_function_name
    assert log_record["exception"] is not None
    assert "A connection problem" in str(
        log_record["exception"].value
    )  # Corrected assertion

    for key in expected_keys_in_extra:
        assert key in log_record["extra"]
        if key == "local_vars":
            assert (
                str({"var1": 10, "var2": "test"}) in log_record["extra"]["local_vars"]
            )
        if (
            key == "env_details" and level_str == "det"
        ):  # Only check if env_details was expected
            assert log_record["extra"]["env_details"] == mock_os_environ


def test_handle_exception_panic_mode(dynel_config_instance, captured_logs):
    config = dynel_config_instance
    config.PANIC_MODE = True
    error_to_raise = RuntimeError("Critical system failure!")
    func_name = "panicking_function"

    with patch("inspect.stack") as mock_stack, patch(
        "sys.exit"
    ) as mock_sys_exit:  # Patch sys.exit

        # inspect.stack()[1] should be a tuple/list where index 3 is the function name
        mock_caller_frame_tuple = (
            Mock(),
            "filename_mock",
            123,
            func_name,
            ["code_line_mock"],
            0,
        )
        mock_stack.return_value = [
            Mock(),  # Frame for handle_exception itself
            mock_caller_frame_tuple,  # Frame for the caller of handle_exception
        ]

        try:
            raise error_to_raise
        except RuntimeError as e:
            # handle_exception will call sys.exit, so we expect pytest.raises(SystemExit)
            # However, sys.exit is patched, so the test won't actually exit.
            # We call it directly and check mock_sys_exit.
            handle_exception(config, e)

    assert (
        len(captured_logs) == 2
    )  # One for the exception, one for the panic critical message

    exception_log = captured_logs[0]  # Assuming first log is the exception itself
    assert exception_log["level"].name == "ERROR"
    assert f"Exception caught in {func_name}" in exception_log["message"]

    panic_log = captured_logs[1]  # Assuming second log is the panic message
    assert panic_log["level"].name == "CRITICAL"
    assert (
        f"PANIC MODE ENABLED: Exiting after handling exception in {func_name}."
        in panic_log["message"]
    )

    mock_sys_exit.assert_called_once_with(1)


# --- Tests for module_exception_handler ---

# Dummy module for testing module_exception_handler
DUMMY_MODULE_CONTENT = """
def func_that_works():
    return "worked"

def func_that_raises_value_error():
    raise ValueError("Dummy ValueError")

def func_that_raises_type_error():
    raise TypeError("Dummy TypeError")

_a_private_variable = True # Should not be wrapped

class SomeClass: # Should not be wrapped
    def method(self):
        raise AttributeError("Dummy AttributeError in class")
"""


@pytest.fixture
def dummy_module(tmp_path):
    """Creates a dummy module file and imports it."""
    module_path = tmp_path / "dummy_module_for_dynel_test.py"
    module_path.write_text(DUMMY_MODULE_CONTENT)

    import importlib.util

    spec = importlib.util.spec_from_file_location(
        "dummy_module_for_dynel_test", module_path
    )
    imported_module = importlib.util.module_from_spec(spec)
    spec.loader.exec_module(imported_module)
    return imported_module


def test_module_exception_handler_wraps_functions(dynel_config_instance, dummy_module):
    config = dynel_config_instance

    # Keep a reference to original functions to reset if necessary, though for this test structure,
    # the dummy_module is fresh each time due to fixture scope.
    # original_value_error_func = dummy_module.func_that_raises_value_error
    # original_works_func = dummy_module.func_that_works

    with patch("src.dynel.dynel.handle_exception") as mock_handle_exception:
        mock_handle_exception.return_value = (
            None  # Ensure mock doesn't suppress re-raise
        )

        module_exception_handler(
            config, dummy_module
        )  # Corrected: Call module_exception_handler

        # Test that wrapped function still works if no error
        assert dummy_module.func_that_works() == "worked"

        # Test that error in wrapped function calls our handler
        with pytest.raises(
            ValueError
        ):  # Loguru's @logger.catch will re-raise by default
            dummy_module.func_that_raises_value_error()

        mock_handle_exception.assert_called_once()  # Use the correct mock name
        args, _ = mock_handle_exception.call_args
        assert args[0] == config
        assert isinstance(args[1], ValueError)
        assert str(args[1]) == "Dummy ValueError"

        # Check that non-function attributes are not wrapped/changed
        assert dummy_module._a_private_variable is True
        assert inspect.isclass(dummy_module.SomeClass)  # Check it's still a class

        # Check that methods within classes are not wrapped by module_exception_handler directly
        instance = dummy_module.SomeClass()
        with pytest.raises(AttributeError, match="Dummy AttributeError in class"):
            instance.method()
        # mock_handle_exception should still be called once from the module-level function
        mock_handle_exception.assert_called_once()


# --- Tests for Log File Output ---


def test_log_file_output_formats(tmp_path, monkeypatch):
    config = DynelConfig(context_level="med")  # Use medium context for some local_vars

    # Configure logging to use temporary files
    log_file_txt = tmp_path / "output.log"
    log_file_json = tmp_path / "output.json"

    # Patch the logger.add calls within configure_logging to use these temp files
    # This is a bit more involved as configure_logging removes all handlers then adds new ones.
    # We can patch 'logger.add' and inspect its calls, or patch the sink names directly if possible.
    # A simpler way for this test: modify the configure_logging function temporarily for the test,
    # or have DynelConfig allow specifying log paths.
    # For now, let's patch 'logger.add'.

    from src.dynel.dynel import logger as dynel_logger  # Import the logger instance

    # We need to capture what `logger.add` is called with.
    # The `captured_logs` fixture reconfigures the logger. We need to manage this carefully.
    # Let's create a specific logger configuration for this test.

    dynel_logger.remove()  # Clear existing handlers (like from captured_logs fixture if it ran)
    dynel_logger.add(
        log_file_txt,
        format="{time:YYYY-MM-DD HH:mm:ss} | {level} | {name}:{function}:{line} - {message} | {extra}",
        level="DEBUG",
    )
    dynel_logger.add(log_file_json, serialize=True, level="DEBUG")

    error_to_raise = IndexError("Test index out of bounds")
    func_name = "function_writing_to_log_files"

    # Mock inspect.stack to control func_name in handle_exception
    # and inspect.currentframe to provide some locals
    mock_frame_for_locals = Mock()
    mock_frame_for_locals.f_locals = {"alpha": 1, "beta": "two"}

    with patch("src.dynel.dynel.inspect.stack") as mock_inspect_stack, patch(
        "src.dynel.dynel.inspect.currentframe", return_value=mock_frame_for_locals
    ):

        mock_caller_frame_tuple = (
            Mock(),
            "test_file.py",
            100,
            func_name,
            ["some_code"],
            0,
        )
        mock_inspect_stack.return_value = [Mock(), mock_caller_frame_tuple]

        try:
            raise error_to_raise
        except IndexError as e:
            handle_exception(config, e)

    # Verify text log content
    assert log_file_txt.exists()
    txt_content = log_file_txt.read_text()
    assert "ERROR" in txt_content  # Level
    assert (
        f"{func_name}" in txt_content
    )  # Function name from handle_exception's perspective
    assert "Exception caught in" in txt_content
    assert "IndexError: Test index out of bounds" in txt_content  # Exception message
    assert "'alpha': 1" in txt_content  # Part of local_vars
    assert "'beta': 'two'" in txt_content  # Part of local_vars
    assert "timestamp" in txt_content  # From custom_context

    # Verify JSON log content
    assert log_file_json.exists()
    json_content = log_file_json.read_text()
    # Each line in the JSON log file is a separate JSON object
    # For this test, we expect one log entry from handle_exception
    log_entry = None
    for line in json_content.strip().split("\n"):
        if line:  # Handle potential empty lines if any
            parsed_line = json.loads(line)
            # Look for the log entry from our specific function
            if parsed_line.get("record", {}).get("function") == "handle_exception":
                log_entry = parsed_line["record"]
                break

    assert (
        log_entry is not None
    ), "Log entry from handle_exception not found in JSON log"

    assert log_entry["level"]["name"] == "ERROR"
    assert f"Exception caught in {func_name}" in log_entry["message"]

    exception_details = log_entry["exception"]
    assert exception_details["type"] == "IndexError"
    assert "Test index out of bounds" in exception_details["value"]
    assert exception_details["traceback"]  # Check traceback exists

    extra_details = log_entry["extra"]
    assert "timestamp" in extra_details
    assert "'alpha': 1" in extra_details["local_vars"]
    assert "'beta': 'two'" in extra_details["local_vars"]

    # Clean up global logger state for other tests
    from src.dynel.dynel import logger as dynel_logger  # Ensure it's in scope

    dynel_logger.remove()
    # Re-add a default console sink if other tests might rely on seeing output,
    # or ensure all tests manage logger state independently.
<<<<<<< HEAD
    # For now, leave it clean. If other tests fail, this might be a point to revisit.


# --- Placeholder for future tests from original file ---
# @pytest.mark.parametrize("config_format", SUPPORTED_CONFIG_FORMATS)
# def test_config_driven_testing(load_config, config_format):
#     config = load_config
#     for error_type, settings in config.get('error_types', {}).items():
#         assert 'level' in settings
#         assert 'message' in settings

# def test_dynamic_assertions(load_config):
#     config = load_config
#     for key, value in config.items():
#         if key == 'debug_mode':
#             assert isinstance(value, bool)
#         # ... additional dynamic assertions


@pytest.fixture
def dynel_config_instance():
    """Returns a default DynelConfig instance."""
    return DynelConfig()


# --- Tests for DynelConfig ---


def test_dynel_config_defaults(dynel_config_instance):
    assert dynel_config_instance.CUSTOM_CONTEXT_LEVEL == ContextLevel.MINIMAL
    assert dynel_config_instance.DEBUG_MODE is False
    assert dynel_config_instance.FORMATTING_ENABLED is True
    assert dynel_config_instance.PANIC_MODE is False
    assert dynel_config_instance.EXCEPTION_CONFIG == {}


@pytest.mark.parametrize("ext", ["json", "yaml", "toml"])
def test_load_exception_config_valid(
    temp_config_file_generator, dynel_config_instance, ext, tmp_path, monkeypatch
):  # Added monkeypatch
    config_data = VALID_CONFIG_DATA_DICT.copy()
    filename_prefix = "test_dynel_config"
    temp_config_file_generator(
        tmp_path, filename_prefix, ext, config_data
    )  # Pass tmp_path from test

    # Temporarily change CWD to where the temp file is, or pass full path
    # The temp_config_file_generator fixture has already used tmp_path to create the file.
    # We need tmp_path directly in the test to patch Path.cwd.
    # The fixture `temp_config_file_generator` returns the function `_create_temp_file`
    # The actual tmp_path is available via the `tmp_path` fixture injected into the test.
    # So, the patch should use the `tmp_path` fixture available in the test's scope.
    # This was an error in my previous reasoning. The `temp_config_file_generator`'s
    # `tmp_path` is what it uses. The test needs its own `tmp_path` reference for the CWD patch.
    # This should be fine as `tmp_path` is function-scoped by default.

    # Correct approach: The test uses `tmp_path` fixture directly for patching cwd.
    # The generator has already placed the file in that tmp_path.
    monkeypatch.chdir(tmp_path)  # Use monkeypatch to change CWD
    dynel_config_instance.load_exception_config(filename_prefix=filename_prefix)
    # monkeypatch will automatically revert the CWD after the test

    assert dynel_config_instance.DEBUG_MODE == config_data["debug_mode"]
    assert "MyFunction" in dynel_config_instance.EXCEPTION_CONFIG
    mf_config = dynel_config_instance.EXCEPTION_CONFIG["MyFunction"]
    assert mf_config["custom_message"] == config_data["MyFunction"]["custom_message"]
    assert set(mf_config["tags"]) == set(config_data["MyFunction"]["tags"])
    assert ValueError in mf_config["exceptions"]
    assert TypeError in mf_config["exceptions"]

    assert "AnotherFunction" in dynel_config_instance.EXCEPTION_CONFIG
    af_config = dynel_config_instance.EXCEPTION_CONFIG["AnotherFunction"]
    assert KeyError in af_config["exceptions"]


def test_load_exception_config_file_not_found(dynel_config_instance):
    with pytest.raises(FileNotFoundError):
        dynel_config_instance.load_exception_config("non_existent_config")


@pytest.mark.parametrize("ext", ["json", "yaml", "toml"])
def test_load_exception_config_invalid_format(
    dynel_config_instance, ext, tmp_path, monkeypatch
):  # Added monkeypatch
    filename_prefix = "invalid_config"
    file_path = tmp_path / f"{filename_prefix}.{ext}"
    with open(file_path, "w") as f:
        f.write(
            "this is not valid {syntax,, for all formats"
        )  # Write an invalid string

    monkeypatch.chdir(tmp_path)  # Use monkeypatch to change CWD
    if ext == "yaml":
        # For YAML, a plain string is valid YAML, so it won't be a parsing error,
        # but rather a type error because the root is not a dict.
        with pytest.raises(
            ValueError,
            match=r"Invalid DynEL configuration file .* Root of configuration must be a dictionary.",
        ):
            dynel_config_instance.load_exception_config(filename_prefix)
    else:
        # For JSON and TOML, it should be a parsing error.
        with pytest.raises(
            ValueError, match=r"Failed to parse DynEL configuration file"
        ):
            dynel_config_instance.load_exception_config(filename_prefix)


@pytest.mark.parametrize("ext", ["json", "yaml", "toml"])
def test_load_exception_config_safer_exception_loading(
    temp_config_file_generator, dynel_config_instance, ext, tmp_path, monkeypatch
):  # Added monkeypatch
    """Tests the safer loading of exception types (built-in, importable, and invalid)."""
    config_data = {
        "debug_mode": False,
        "FuncWithBuiltin": {
            "exceptions": ["ValueError", "DoesNotExist"]
        },  # DoesNotExist is not std builtin
        "FuncWithImportable": {
            "exceptions": ["os.PathLike"]
        },  # os.PathLike is not an exception
        "FuncWithNonException": {
            "exceptions": ["src.dynel.ContextLevel"]
        },  # Valid class, not an exception
        "FuncWithUnresolvable": {"exceptions": ["nonexistent_module.NonExistentError"]},
    }
    filename_prefix = "test_exc_loading"
    temp_config_file_generator(
        tmp_path, filename_prefix, ext, config_data
    )  # Pass tmp_path from test

    # Mock logger to capture warnings/errors during loading
    mock_logger_warning = MagicMock()
    mock_logger_error = MagicMock()

    monkeypatch.chdir(tmp_path)  # Use monkeypatch to change CWD
    with patch("src.dynel.dynel.logger.warning", mock_logger_warning), patch(
        "src.dynel.dynel.logger.error", mock_logger_error
    ):
        dynel_config_instance.load_exception_config(filename_prefix)
    # monkeypatch for CWD is reverted automatically

    assert (
        ValueError
        in dynel_config_instance.EXCEPTION_CONFIG["FuncWithBuiltin"]["exceptions"]
    )
    # Check that DoesNotExist (not a real exception) was skipped and warned
    assert not any(
        exc_type.__name__ == "DoesNotExist"
        for exc_type in dynel_config_instance.EXCEPTION_CONFIG["FuncWithBuiltin"][
            "exceptions"
        ]
    )
    mock_logger_warning.assert_any_call(
        "Could not load exception 'DoesNotExist' for 'FuncWithBuiltin': not enough values to unpack (expected 2, got 1). Skipping."
    )

    # os.PathLike is not an exception
    assert not dynel_config_instance.EXCEPTION_CONFIG["FuncWithImportable"][
        "exceptions"
    ]
    mock_logger_warning.assert_any_call(
        "Configured exception 'os.PathLike' for 'FuncWithImportable' is not a valid Exception class. Skipping."
    )

    # src.dynel.ContextLevel is not an exception
    assert not dynel_config_instance.EXCEPTION_CONFIG["FuncWithNonException"][
        "exceptions"
    ]
    mock_logger_warning.assert_any_call(
        "Configured exception 'src.dynel.ContextLevel' for 'FuncWithNonException' is not a valid Exception class. Skipping."
    )

    # non_existent_module.NonExistentError should fail to import
    assert not dynel_config_instance.EXCEPTION_CONFIG["FuncWithUnresolvable"][
        "exceptions"
    ]
    mock_logger_warning.assert_any_call(
        "Could not load exception 'nonexistent_module.NonExistentError' for 'FuncWithUnresolvable': No module named 'nonexistent_module'. Skipping."
    )


# --- Tests for configure_logging ---


@patch("src.dynel.dynel.logger")  # Corrected path to logger
def test_configure_logging_debug_mode(mock_loguru_logger, dynel_config_instance):
    dynel_config_instance.DEBUG_MODE = True
    configure_logging(dynel_config_instance)

    mock_loguru_logger.remove.assert_called_once()
    # Check that logger.add was called for dynel.log with DEBUG level
    # This is a bit complex due to multiple calls to .add()
    # We can inspect call_args_list
    args_list = mock_loguru_logger.add.call_args_list
    assert any(
        call[1].get("sink") == "dynel.log" and call[1].get("level") == "DEBUG"
        for call in args_list
    )
    assert any(
        call[1].get("sink") == "dynel.json"
        for call in args_list  # serialize implies JSON
    )


@patch("src.dynel.dynel.logger")  # Corrected path to logger
def test_configure_logging_production_mode(mock_loguru_logger, dynel_config_instance):
    dynel_config_instance.DEBUG_MODE = False
    configure_logging(dynel_config_instance)

    mock_loguru_logger.remove.assert_called_once()
    args_list = mock_loguru_logger.add.call_args_list
    assert any(
        call[1].get("sink") == "dynel.log" and call[1].get("level") == "INFO"
        for call in args_list
    )


# --- Tests for parse_command_line_args ---


def test_parse_command_line_args_defaults():
    with patch(
        "argparse.ArgumentParser.parse_args",
        return_value=Mock(context_level="min", debug=False, formatting=True),
    ):
        args = parse_command_line_args()
    assert args["context_level"] == "min"
    assert args["debug"] is False
    assert args["formatting"] is True


@pytest.mark.parametrize(
    "cli_arg, expected_key, expected_value, context_choices",
    [
        (["--context-level", "med"], "context_level", "med", ["min", "med", "det"]),
        (["--debug"], "debug", True, None),
        (["--no-formatting"], "formatting", False, None),
    ],
)
def test_parse_command_line_args_custom(
    cli_arg, expected_key, expected_value, context_choices
):
    # The choices for context_level are defined in the function, so we don't need to pass them all here
    # just ensuring the mechanism works
    with patch("sys.argv", ["dynel.py"] + cli_arg):
        parsed_args = parse_command_line_args()
    assert parsed_args[expected_key] == expected_value


# --- Tests for handle_exception ---


@pytest.fixture
def captured_logs():
    """Fixture to capture Loguru logs in a list."""
    log_capture_list = []

    def capturing_sink(message):
        log_capture_list.append(
            message.record
        )  # Store the full record for detailed assertions

    # Ensure default logger is clean and add our sink
    # Note: This might interfere if other tests also manipulate the global logger.
    # For isolated tests, this is okay. Consider per-test logger configuration if issues arise.
    from src.dynel.dynel import logger as dynel_logger  # get the actual logger instance

    dynel_logger.remove()  # Remove all handlers
    handler_id = dynel_logger.add(
        capturing_sink, format="{message}"
    )  # Basic format, we inspect record

    yield log_capture_list

    dynel_logger.remove(handler_id)
    # Optionally, re-add default handlers if needed by other tests, or ensure tests clean up.
    # For now, assuming test isolation or that subsequent tests will reconfigure.


def test_handle_exception_basic_logging(dynel_config_instance, captured_logs):
    config = dynel_config_instance
    error_to_raise = ValueError("Test error for basic logging")

    # Mock inspect.stack() to control func_name
    with patch("inspect.stack") as mock_stack:
        mock_function_name = "mock_function_raising_error"
        # inspect.stack()[1] should be a tuple/list where index 3 is the function name
        mock_caller_frame_tuple = (
            Mock(),
            "filename_mock",
            123,
            mock_function_name,
            ["code_line_mock"],
            0,
        )
        mock_stack.return_value = [
            Mock(),  # Frame for handle_exception itself
            mock_caller_frame_tuple,  # Frame for the caller of handle_exception
        ]

        try:
            raise error_to_raise
        except ValueError as e:
            # Directly call handle_exception as if it was called from within the except block
            # of mock_function_raising_error
            handle_exception(config, e)

    assert len(captured_logs) == 1
    log_record = captured_logs[0]

    assert (
        log_record["level"].name == "ERROR"
    )  # Loguru's .exception logs at ERROR level
    assert "Exception caught in mock_function_raising_error" in log_record["message"]
    assert log_record["exception"] is not None
    assert "Test error for basic logging" in str(
        log_record["exception"].value
    )  # Corrected assertion
    assert "timestamp" in log_record["extra"]


def test_handle_exception_with_custom_message_and_tags(
    dynel_config_instance, captured_logs
):
    config = dynel_config_instance
    func_name = "my_specific_function"
    custom_msg = "A very specific error occurred!"
    tags = ["database", "critical"]

    config.EXCEPTION_CONFIG = {
        func_name: {
            "exceptions": [TypeError],
            "custom_message": custom_msg,
            "tags": tags,
        }
    }
    error_to_raise = TypeError("Something went wrong with types")

    with patch("inspect.stack") as mock_stack:
        # inspect.stack()[1] should be a tuple/list where index 3 is the function name
        mock_caller_frame_tuple = (
            Mock(),
            "filename_mock",
            123,
            func_name,
            ["code_line_mock"],
            0,
        )
        mock_stack.return_value = [
            Mock(),  # Frame for handle_exception itself
            mock_caller_frame_tuple,  # Frame for the caller of handle_exception
        ]

        try:
            raise error_to_raise
        except TypeError as e:
            handle_exception(config, e)

    assert len(captured_logs) == 1
    log_record = captured_logs[0]

    assert log_record["level"].name == "ERROR"
    expected_log_message = (
        f"Exception caught in {func_name} - Custom Message: {custom_msg}"
    )
    assert log_record["message"] == expected_log_message  # Exact message check
    assert log_record["exception"] is not None
    assert "Something went wrong with types" in str(
        log_record["exception"].value
    )  # Corrected assertion
    assert log_record["extra"]["tags"] == tags
    assert "timestamp" in log_record["extra"]


@pytest.mark.parametrize(
    "level_str, expected_keys_in_extra",
    [
        ("min", ["timestamp"]),
        ("med", ["timestamp", "local_vars"]),
        ("det", ["timestamp", "local_vars", "free_memory", "cpu_count", "env_details"]),
        # Note: env_details might be very large, consider mocking os.environ for tests
    ],
)
def test_handle_exception_context_levels(
    level_str, expected_keys_in_extra, captured_logs
):
    # For 'det' level, mock os.environ to avoid logging actual environment
    mock_os_environ = {"TEST_VAR": "test_value"}

    with patch("os.environ", mock_os_environ), patch(
        "src.dynel.dynel.inspect"
    ) as mock_dynel_inspect:  # Patch inspect used in dynel.py

        config = DynelConfig(context_level=level_str)
        mock_function_name = "context_level_test_func"

        # Setup for inspect.stack()[1][3] to get mock_function_name
        mock_caller_frame_tuple = (
            Mock(),
            "filename_mock",
            123,
            mock_function_name,
            ["code_line_mock"],
            0,
        )
        mock_dynel_inspect.stack.return_value = [
            Mock(),  # Frame for handle_exception
            mock_caller_frame_tuple,
        ]

        # Setup for inspect.currentframe().f_locals
        mock_frame_for_locals = Mock()  # This is the mock frame object
        mock_frame_for_locals.f_locals = {
            "var1": 10,
            "var2": "test",
        }  # Assign its f_locals
        mock_dynel_inspect.currentframe.return_value = (
            mock_frame_for_locals  # Make inspect.currentframe() return this mock frame
        )

        error_to_raise = ConnectionError("A connection problem")

        try:
            raise error_to_raise
        except ConnectionError as e:
            handle_exception(config, e)

    assert len(captured_logs) == 1
    log_record = captured_logs[0]

    assert log_record["level"].name == "ERROR"
    assert (
        f"Exception caught in {mock_function_name}" in log_record["message"]
    )  # Use mock_function_name
    assert log_record["exception"] is not None
    assert "A connection problem" in str(
        log_record["exception"].value
    )  # Corrected assertion

    for key in expected_keys_in_extra:
        assert key in log_record["extra"]
        if key == "local_vars":
            assert (
                str({"var1": 10, "var2": "test"}) in log_record["extra"]["local_vars"]
            )
        if (
            key == "env_details" and level_str == "det"
        ):  # Only check if env_details was expected
            assert log_record["extra"]["env_details"] == mock_os_environ


def test_handle_exception_panic_mode(dynel_config_instance, captured_logs):
    config = dynel_config_instance
    config.PANIC_MODE = True
    error_to_raise = RuntimeError("Critical system failure!")
    func_name = "panicking_function"

    with patch("inspect.stack") as mock_stack, patch(
        "sys.exit"
    ) as mock_sys_exit:  # Patch sys.exit

        # inspect.stack()[1] should be a tuple/list where index 3 is the function name
        mock_caller_frame_tuple = (
            Mock(),
            "filename_mock",
            123,
            func_name,
            ["code_line_mock"],
            0,
        )
        mock_stack.return_value = [
            Mock(),  # Frame for handle_exception itself
            mock_caller_frame_tuple,  # Frame for the caller of handle_exception
        ]

        try:
            raise error_to_raise
        except RuntimeError as e:
            # handle_exception will call sys.exit, so we expect pytest.raises(SystemExit)
            # However, sys.exit is patched, so the test won't actually exit.
            # We call it directly and check mock_sys_exit.
            handle_exception(config, e)

    assert (
        len(captured_logs) == 2
    )  # One for the exception, one for the panic critical message

    exception_log = captured_logs[0]  # Assuming first log is the exception itself
    assert exception_log["level"].name == "ERROR"
    assert f"Exception caught in {func_name}" in exception_log["message"]

    panic_log = captured_logs[1]  # Assuming second log is the panic message
    assert panic_log["level"].name == "CRITICAL"
    assert (
        f"PANIC MODE ENABLED: Exiting after handling exception in {func_name}."
        in panic_log["message"]
    )

    mock_sys_exit.assert_called_once_with(1)


# --- Tests for module_exception_handler ---

# Dummy module for testing module_exception_handler
DUMMY_MODULE_CONTENT = """
def func_that_works():
    return "worked"

def func_that_raises_value_error():
    raise ValueError("Dummy ValueError")

def func_that_raises_type_error():
    raise TypeError("Dummy TypeError")

_a_private_variable = True # Should not be wrapped

class SomeClass: # Should not be wrapped
    def method(self):
        raise AttributeError("Dummy AttributeError in class")
"""


@pytest.fixture
def dummy_module(tmp_path):
    """Creates a dummy module file and imports it."""
    module_path = tmp_path / "dummy_module_for_dynel_test.py"
    module_path.write_text(DUMMY_MODULE_CONTENT)

    import importlib.util

    spec = importlib.util.spec_from_file_location(
        "dummy_module_for_dynel_test", module_path
    )
    imported_module = importlib.util.module_from_spec(spec)
    spec.loader.exec_module(imported_module)
    return imported_module


def test_module_exception_handler_wraps_functions(dynel_config_instance, dummy_module):
    config = dynel_config_instance

    # Keep a reference to original functions to reset if necessary, though for this test structure,
    # the dummy_module is fresh each time due to fixture scope.
    # original_value_error_func = dummy_module.func_that_raises_value_error
    # original_works_func = dummy_module.func_that_works

    with patch("src.dynel.dynel.handle_exception") as mock_handle_exception:
        mock_handle_exception.return_value = (
            None  # Ensure mock doesn't suppress re-raise
        )

        module_exception_handler(
            config, dummy_module
        )  # Corrected: Call module_exception_handler

        # Test that wrapped function still works if no error
        assert dummy_module.func_that_works() == "worked"

        # Test that error in wrapped function calls our handler
        with pytest.raises(
            ValueError
        ):  # Loguru's @logger.catch will re-raise by default
            dummy_module.func_that_raises_value_error()

        mock_handle_exception.assert_called_once()  # Use the correct mock name
        args, _ = mock_handle_exception.call_args
        assert args[0] == config
        assert isinstance(args[1], ValueError)
        assert str(args[1]) == "Dummy ValueError"

        # Check that non-function attributes are not wrapped/changed
        assert dummy_module._a_private_variable is True
        assert inspect.isclass(dummy_module.SomeClass)  # Check it's still a class

        # Check that methods within classes are not wrapped by module_exception_handler directly
        instance = dummy_module.SomeClass()
        with pytest.raises(AttributeError, match="Dummy AttributeError in class"):
            instance.method()
        # mock_handle_exception should still be called once from the module-level function
        mock_handle_exception.assert_called_once()


# --- Tests for Log File Output ---


def test_log_file_output_formats(tmp_path, monkeypatch):
    config = DynelConfig(context_level="med")  # Use medium context for some local_vars

    # Configure logging to use temporary files
    log_file_txt = tmp_path / "output.log"
    log_file_json = tmp_path / "output.json"

    # Patch the logger.add calls within configure_logging to use these temp files
    # This is a bit more involved as configure_logging removes all handlers then adds new ones.
    # We can patch 'logger.add' and inspect its calls, or patch the sink names directly if possible.
    # A simpler way for this test: modify the configure_logging function temporarily for the test,
    # or have DynelConfig allow specifying log paths.
    # For now, let's patch 'logger.add'.

    from src.dynel.dynel import logger as dynel_logger  # Import the logger instance

    # We need to capture what `logger.add` is called with.
    # The `captured_logs` fixture reconfigures the logger. We need to manage this carefully.
    # Let's create a specific logger configuration for this test.

    dynel_logger.remove()  # Clear existing handlers (like from captured_logs fixture if it ran)
    dynel_logger.add(
        log_file_txt,
        format="{time:YYYY-MM-DD HH:mm:ss} | {level} | {name}:{function}:{line} - {message} | {extra}",
        level="DEBUG",
    )
    dynel_logger.add(log_file_json, serialize=True, level="DEBUG")

    error_to_raise = IndexError("Test index out of bounds")
    func_name = "function_writing_to_log_files"

    # Mock inspect.stack to control func_name in handle_exception
    # and inspect.currentframe to provide some locals
    mock_frame_for_locals = Mock()
    mock_frame_for_locals.f_locals = {"alpha": 1, "beta": "two"}

    with patch("src.dynel.dynel.inspect.stack") as mock_inspect_stack, patch(
        "src.dynel.dynel.inspect.currentframe", return_value=mock_frame_for_locals
    ):

        mock_caller_frame_tuple = (
            Mock(),
            "test_file.py",
            100,
            func_name,
            ["some_code"],
            0,
        )
        mock_inspect_stack.return_value = [Mock(), mock_caller_frame_tuple]

        try:
            raise error_to_raise
        except IndexError as e:
            handle_exception(config, e)

    # Verify text log content
    assert log_file_txt.exists()
    txt_content = log_file_txt.read_text()
    assert "ERROR" in txt_content  # Level
    assert (
        f"{func_name}" in txt_content
    )  # Function name from handle_exception's perspective
    assert "Exception caught in" in txt_content
    assert "IndexError: Test index out of bounds" in txt_content  # Exception message
    assert "'alpha': 1" in txt_content  # Part of local_vars
    assert "'beta': 'two'" in txt_content  # Part of local_vars
    assert "timestamp" in txt_content  # From custom_context

    # Verify JSON log content
    assert log_file_json.exists()
    json_content = log_file_json.read_text()
    # Each line in the JSON log file is a separate JSON object
    # For this test, we expect one log entry from handle_exception
    log_entry = None
    for line in json_content.strip().split("\n"):
        if line:  # Handle potential empty lines if any
            parsed_line = json.loads(line)
            # Look for the log entry from our specific function
            if parsed_line.get("record", {}).get("function") == "handle_exception":
                log_entry = parsed_line["record"]
                break

    assert (
        log_entry is not None
    ), "Log entry from handle_exception not found in JSON log"

    assert log_entry["level"]["name"] == "ERROR"
    assert f"Exception caught in {func_name}" in log_entry["message"]

    exception_details = log_entry["exception"]
    assert exception_details["type"] == "IndexError"
    assert "Test index out of bounds" in exception_details["value"]
    assert exception_details["traceback"]  # Check traceback exists

    extra_details = log_entry["extra"]
    assert "timestamp" in extra_details
    assert "'alpha': 1" in extra_details["local_vars"]
    assert "'beta': 'two'" in extra_details["local_vars"]

    # Clean up global logger state for other tests
    from src.dynel.dynel import logger as dynel_logger  # Ensure it's in scope

    dynel_logger.remove()
    # Re-add a default console sink if other tests might rely on seeing output,
    # or ensure all tests manage logger state independently.
=======
>>>>>>> 22ffffbe
    # For now, leave it clean. If other tests fail, this might be a point to revisit.<|MERGE_RESOLUTION|>--- conflicted
+++ resolved
@@ -732,7 +732,6 @@
     dynel_logger.remove()
     # Re-add a default console sink if other tests might rely on seeing output,
     # or ensure all tests manage logger state independently.
-<<<<<<< HEAD
     # For now, leave it clean. If other tests fail, this might be a point to revisit.
 
 
@@ -1424,6 +1423,4 @@
     dynel_logger.remove()
     # Re-add a default console sink if other tests might rely on seeing output,
     # or ensure all tests manage logger state independently.
-=======
->>>>>>> 22ffffbe
     # For now, leave it clean. If other tests fail, this might be a point to revisit.