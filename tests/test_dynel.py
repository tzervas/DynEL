import pytest
import pytest
import yaml
import json
import toml
<<<<<<< HEAD
import inspect # Added for inspect.isclass
from pathlib import Path
from unittest.mock import patch, Mock, MagicMock
from src.dynel import DynelConfig, configure_logging, parse_command_line_args, ContextLevel, handle_exception, module_exception_handler # Added module_exception_handler
=======
from pathlib import Path
from unittest.mock import patch, Mock, MagicMock
from src.dynel import DynelConfig, configure_logging, parse_command_line_args, ContextLevel, handle_exception # Adjusted import
>>>>>>> 1191f1f8

# --- Test Data ---
VALID_CONFIG_DATA_DICT = {
    "debug_mode": True,
    "MyFunction": {
        "exceptions": ["ValueError", "TypeError"],
        "custom_message": "Custom error in MyFunction",
        "tags": ["critical", "data_processing"]
    },
    "AnotherFunction": {
        "exceptions": ["KeyError"],
        "custom_message": "Key not found",
        "tags": ["lookup"]
    }
}

# --- Fixtures ---

@pytest.fixture
def temp_config_file_generator(): # Removed tmp_path from fixture signature
    """
    Factory fixture to generate temporary config files (json, yaml, toml).
    The actual tmp_path should be passed by the test function.
    """
    def _create_temp_file(base_path: Path, filename_prefix: str, extension: str, data: dict): # Added base_path
        file_path = base_path / f"{filename_prefix}.{extension}"
        if extension == "json":
            with open(file_path, "w") as f:
                json.dump(data, f)
        elif extension in ["yaml", "yml"]:
            with open(file_path, "w") as f:
                yaml.dump(data, f)
        elif extension == "toml":
            with open(file_path, "w") as f:
                toml.dump(data, f)
        else:
            raise ValueError(f"Unsupported extension for temp config: {extension}")
        return file_path
    return _create_temp_file

@pytest.fixture
def dynel_config_instance():
    """Returns a default DynelConfig instance."""
    return DynelConfig()

# --- Tests for DynelConfig ---

def test_dynel_config_defaults(dynel_config_instance):
    assert dynel_config_instance.CUSTOM_CONTEXT_LEVEL == ContextLevel.MINIMAL
    assert dynel_config_instance.DEBUG_MODE is False
    assert dynel_config_instance.FORMATTING_ENABLED is True
    assert dynel_config_instance.PANIC_MODE is False
    assert dynel_config_instance.EXCEPTION_CONFIG == {}

@pytest.mark.parametrize("ext", ["json", "yaml", "toml"])
def test_load_exception_config_valid(temp_config_file_generator, dynel_config_instance, ext, tmp_path, monkeypatch): # Added monkeypatch
    config_data = VALID_CONFIG_DATA_DICT.copy()
    filename_prefix = "test_dynel_config"
    temp_config_file_generator(tmp_path, filename_prefix, ext, config_data) # Pass tmp_path from test

    # Temporarily change CWD to where the temp file is, or pass full path
    # The temp_config_file_generator fixture has already used tmp_path to create the file.
    # We need tmp_path directly in the test to patch Path.cwd.
    # The fixture `temp_config_file_generator` returns the function `_create_temp_file`
    # The actual tmp_path is available via the `tmp_path` fixture injected into the test.
    # So, the patch should use the `tmp_path` fixture available in the test's scope.
    # This was an error in my previous reasoning. The `temp_config_file_generator`'s
    # `tmp_path` is what it uses. The test needs its own `tmp_path` reference for the CWD patch.
    # This should be fine as `tmp_path` is function-scoped by default.

    # Correct approach: The test uses `tmp_path` fixture directly for patching cwd.
    # The generator has already placed the file in that tmp_path.
    monkeypatch.chdir(tmp_path) # Use monkeypatch to change CWD
    dynel_config_instance.load_exception_config(filename_prefix=filename_prefix)
    # monkeypatch will automatically revert the CWD after the test

    assert dynel_config_instance.DEBUG_MODE == config_data["debug_mode"]
    assert "MyFunction" in dynel_config_instance.EXCEPTION_CONFIG
    mf_config = dynel_config_instance.EXCEPTION_CONFIG["MyFunction"]
    assert mf_config["custom_message"] == config_data["MyFunction"]["custom_message"]
    assert set(mf_config["tags"]) == set(config_data["MyFunction"]["tags"])
    assert ValueError in mf_config["exceptions"]
    assert TypeError in mf_config["exceptions"]

    assert "AnotherFunction" in dynel_config_instance.EXCEPTION_CONFIG
    af_config = dynel_config_instance.EXCEPTION_CONFIG["AnotherFunction"]
    assert KeyError in af_config["exceptions"]


def test_load_exception_config_file_not_found(dynel_config_instance):
    with pytest.raises(FileNotFoundError):
        dynel_config_instance.load_exception_config("non_existent_config")

@pytest.mark.parametrize("ext", ["json", "yaml", "toml"])
def test_load_exception_config_invalid_format(dynel_config_instance, ext, tmp_path, monkeypatch): # Added monkeypatch
    filename_prefix = "invalid_config"
    file_path = tmp_path / f"{filename_prefix}.{ext}"
    with open(file_path, "w") as f:
        f.write("this is not valid {syntax,, for all formats") # Write an invalid string

    monkeypatch.chdir(tmp_path) # Use monkeypatch to change CWD
    if ext == "yaml":
        # For YAML, a plain string is valid YAML, so it won't be a parsing error,
        # but rather a type error because the root is not a dict.
        with pytest.raises(ValueError, match=r"Invalid DynEL configuration file .* Root of configuration must be a dictionary."):
            dynel_config_instance.load_exception_config(filename_prefix)
    else:
        # For JSON and TOML, it should be a parsing error.
        with pytest.raises(ValueError, match=r"Failed to parse DynEL configuration file"):
            dynel_config_instance.load_exception_config(filename_prefix)


@pytest.mark.parametrize("ext", ["json", "yaml", "toml"])
def test_load_exception_config_safer_exception_loading(temp_config_file_generator, dynel_config_instance, ext, tmp_path, monkeypatch): # Added monkeypatch
    """Tests the safer loading of exception types (built-in, importable, and invalid)."""
    config_data = {
        "debug_mode": False,
        "FuncWithBuiltin": {"exceptions": ["ValueError", "DoesNotExist"]}, # DoesNotExist is not std builtin
        "FuncWithImportable": {"exceptions": ["os.PathLike"]}, # os.PathLike is not an exception
        "FuncWithNonException": {"exceptions": ["src.dynel.ContextLevel"]}, # Valid class, not an exception
        "FuncWithUnresolvable": {"exceptions": ["nonexistent_module.NonExistentError"]},
    }
    filename_prefix = "test_exc_loading"
    temp_config_file_generator(tmp_path, filename_prefix, ext, config_data) # Pass tmp_path from test

    # Mock logger to capture warnings/errors during loading
    mock_logger_warning = MagicMock()
    mock_logger_error = MagicMock()

    monkeypatch.chdir(tmp_path) # Use monkeypatch to change CWD
    with patch('src.dynel.dynel.logger.warning', mock_logger_warning), \
         patch('src.dynel.dynel.logger.error', mock_logger_error):
        dynel_config_instance.load_exception_config(filename_prefix)
    # monkeypatch for CWD is reverted automatically

    assert ValueError in dynel_config_instance.EXCEPTION_CONFIG["FuncWithBuiltin"]["exceptions"]
    # Check that DoesNotExist (not a real exception) was skipped and warned
    assert not any(exc_type.__name__ == "DoesNotExist" for exc_type in dynel_config_instance.EXCEPTION_CONFIG["FuncWithBuiltin"]["exceptions"])
    mock_logger_warning.assert_any_call(
        "Could not load exception 'DoesNotExist' for 'FuncWithBuiltin': not enough values to unpack (expected 2, got 1). Skipping."
    )

    # os.PathLike is not an exception
    assert not dynel_config_instance.EXCEPTION_CONFIG["FuncWithImportable"]["exceptions"]
    mock_logger_warning.assert_any_call(
        "Configured exception 'os.PathLike' for 'FuncWithImportable' is not a valid Exception class. Skipping."
    )

    # src.dynel.ContextLevel is not an exception
    assert not dynel_config_instance.EXCEPTION_CONFIG["FuncWithNonException"]["exceptions"]
    mock_logger_warning.assert_any_call(
        "Configured exception 'src.dynel.ContextLevel' for 'FuncWithNonException' is not a valid Exception class. Skipping."
    )

    # non_existent_module.NonExistentError should fail to import
    assert not dynel_config_instance.EXCEPTION_CONFIG["FuncWithUnresolvable"]["exceptions"]
    mock_logger_warning.assert_any_call(
        "Could not load exception 'nonexistent_module.NonExistentError' for 'FuncWithUnresolvable': No module named 'nonexistent_module'. Skipping."
    )


# --- Tests for configure_logging ---

@patch('src.dynel.dynel.logger') # Corrected path to logger
def test_configure_logging_debug_mode(mock_loguru_logger, dynel_config_instance):
    dynel_config_instance.DEBUG_MODE = True
    configure_logging(dynel_config_instance)

    mock_loguru_logger.remove.assert_called_once()
    # Check that logger.add was called for dynel.log with DEBUG level
    # This is a bit complex due to multiple calls to .add()
    # We can inspect call_args_list
    args_list = mock_loguru_logger.add.call_args_list
    assert any(
        call[1].get('sink') == 'dynel.log' and call[1].get('level') == 'DEBUG'
        for call in args_list
    )
    assert any(
        call[1].get('sink') == 'dynel.json' for call in args_list # serialize implies JSON
    )

@patch('src.dynel.dynel.logger') # Corrected path to logger
def test_configure_logging_production_mode(mock_loguru_logger, dynel_config_instance):
    dynel_config_instance.DEBUG_MODE = False
    configure_logging(dynel_config_instance)

    mock_loguru_logger.remove.assert_called_once()
    args_list = mock_loguru_logger.add.call_args_list
    assert any(
        call[1].get('sink') == 'dynel.log' and call[1].get('level') == 'INFO'
        for call in args_list
    )

# --- Tests for parse_command_line_args ---

def test_parse_command_line_args_defaults():
    with patch('argparse.ArgumentParser.parse_args', return_value=Mock(context_level='min', debug=False, formatting=True)):
        args = parse_command_line_args()
    assert args['context_level'] == 'min'
    assert args['debug'] is False
    assert args['formatting'] is True

@pytest.mark.parametrize("cli_arg, expected_key, expected_value, context_choices", [
    (['--context-level', 'med'], 'context_level', 'med', ['min', 'med', 'det']),
    (['--debug'], 'debug', True, None),
    (['--no-formatting'], 'formatting', False, None)
])
def test_parse_command_line_args_custom(cli_arg, expected_key, expected_value, context_choices):
    # The choices for context_level are defined in the function, so we don't need to pass them all here
    # just ensuring the mechanism works
    with patch('sys.argv', ['dynel.py'] + cli_arg):
         parsed_args = parse_command_line_args()
    assert parsed_args[expected_key] == expected_value


<<<<<<< HEAD
# --- Tests for handle_exception ---

@pytest.fixture
def captured_logs():
    """Fixture to capture Loguru logs in a list."""
    log_capture_list = []

    def capturing_sink(message):
        log_capture_list.append(message.record) # Store the full record for detailed assertions

    # Ensure default logger is clean and add our sink
    # Note: This might interfere if other tests also manipulate the global logger.
    # For isolated tests, this is okay. Consider per-test logger configuration if issues arise.
    from src.dynel.dynel import logger as dynel_logger # get the actual logger instance

    dynel_logger.remove() # Remove all handlers
    handler_id = dynel_logger.add(capturing_sink, format="{message}") # Basic format, we inspect record

    yield log_capture_list

    dynel_logger.remove(handler_id)
    # Optionally, re-add default handlers if needed by other tests, or ensure tests clean up.
    # For now, assuming test isolation or that subsequent tests will reconfigure.


def test_handle_exception_basic_logging(dynel_config_instance, captured_logs):
    config = dynel_config_instance
    error_to_raise = ValueError("Test error for basic logging")

    # Mock inspect.stack() to control func_name
    with patch('inspect.stack') as mock_stack:
        mock_function_name = "mock_function_raising_error"
        # inspect.stack()[1] should be a tuple/list where index 3 is the function name
        mock_caller_frame_tuple = (Mock(), "filename_mock", 123, mock_function_name, ["code_line_mock"], 0)
        mock_stack.return_value = [
            Mock(), # Frame for handle_exception itself
            mock_caller_frame_tuple # Frame for the caller of handle_exception
        ]

        try:
            raise error_to_raise
        except ValueError as e:
            # Directly call handle_exception as if it was called from within the except block
            # of mock_function_raising_error
            handle_exception(config, e)

    assert len(captured_logs) == 1
    log_record = captured_logs[0]

    assert log_record["level"].name == "ERROR" # Loguru's .exception logs at ERROR level
    assert "Exception caught in mock_function_raising_error" in log_record["message"]
    assert log_record['exception'] is not None
    assert "Test error for basic logging" in str(log_record['exception'].value) # Corrected assertion
    assert "timestamp" in log_record["extra"]


def test_handle_exception_with_custom_message_and_tags(dynel_config_instance, captured_logs):
    config = dynel_config_instance
    func_name = "my_specific_function"
    custom_msg = "A very specific error occurred!"
    tags = ["database", "critical"]

    config.EXCEPTION_CONFIG = {
        func_name: {
            "exceptions": [TypeError],
            "custom_message": custom_msg,
            "tags": tags
        }
    }
    error_to_raise = TypeError("Something went wrong with types")

    with patch('inspect.stack') as mock_stack:
        # inspect.stack()[1] should be a tuple/list where index 3 is the function name
        mock_caller_frame_tuple = (Mock(), "filename_mock", 123, func_name, ["code_line_mock"], 0)
        mock_stack.return_value = [
            Mock(), # Frame for handle_exception itself
            mock_caller_frame_tuple # Frame for the caller of handle_exception
        ]

        try:
            raise error_to_raise
        except TypeError as e:
            handle_exception(config, e)

    assert len(captured_logs) == 1
    log_record = captured_logs[0]

    assert log_record["level"].name == "ERROR"
    expected_log_message = f"Exception caught in {func_name} - Custom Message: {custom_msg}"
    assert log_record["message"] == expected_log_message # Exact message check
    assert log_record['exception'] is not None
    assert "Something went wrong with types" in str(log_record['exception'].value) # Corrected assertion
    assert log_record["extra"]["tags"] == tags
    assert "timestamp" in log_record["extra"]


@pytest.mark.parametrize("level_str, expected_keys_in_extra", [
    ("min", ["timestamp"]),
    ("med", ["timestamp", "local_vars"]),
    ("det", ["timestamp", "local_vars", "free_memory", "cpu_count", "env_details"])
    # Note: env_details might be very large, consider mocking os.environ for tests
])
def test_handle_exception_context_levels(level_str, expected_keys_in_extra, captured_logs):
    # For 'det' level, mock os.environ to avoid logging actual environment
    mock_os_environ = {"TEST_VAR": "test_value"}

    with patch('os.environ', mock_os_environ), \
         patch('src.dynel.dynel.inspect') as mock_dynel_inspect: # Patch inspect used in dynel.py

        config = DynelConfig(context_level=level_str)
        mock_function_name = "context_level_test_func"

        # Setup for inspect.stack()[1][3] to get mock_function_name
        mock_caller_frame_tuple = (Mock(), "filename_mock", 123, mock_function_name, ["code_line_mock"], 0)
        mock_dynel_inspect.stack.return_value = [
            Mock(), # Frame for handle_exception
            mock_caller_frame_tuple
        ]

        # Setup for inspect.currentframe().f_locals
        mock_frame_for_locals = Mock() # This is the mock frame object
        mock_frame_for_locals.f_locals = {"var1": 10, "var2": "test"} # Assign its f_locals
        mock_dynel_inspect.currentframe.return_value = mock_frame_for_locals # Make inspect.currentframe() return this mock frame

        error_to_raise = ConnectionError("A connection problem")

        try:
            raise error_to_raise
        except ConnectionError as e:
            handle_exception(config, e)

    assert len(captured_logs) == 1
    log_record = captured_logs[0]

    assert log_record["level"].name == "ERROR"
    assert f"Exception caught in {mock_function_name}" in log_record["message"] # Use mock_function_name
    assert log_record['exception'] is not None
    assert "A connection problem" in str(log_record['exception'].value) # Corrected assertion

    for key in expected_keys_in_extra:
        assert key in log_record["extra"]
        if key == "local_vars":
            assert str({"var1": 10, "var2": "test"}) in log_record["extra"]["local_vars"]
        if key == "env_details" and level_str == "det": # Only check if env_details was expected
             assert log_record["extra"]["env_details"] == mock_os_environ


def test_handle_exception_panic_mode(dynel_config_instance, captured_logs):
    config = dynel_config_instance
    config.PANIC_MODE = True
    error_to_raise = RuntimeError("Critical system failure!")
    func_name = "panicking_function"

    with patch('inspect.stack') as mock_stack, \
         patch('sys.exit') as mock_sys_exit: # Patch sys.exit

        # inspect.stack()[1] should be a tuple/list where index 3 is the function name
        mock_caller_frame_tuple = (Mock(), "filename_mock", 123, func_name, ["code_line_mock"], 0)
        mock_stack.return_value = [
            Mock(), # Frame for handle_exception itself
            mock_caller_frame_tuple # Frame for the caller of handle_exception
        ]

        try:
            raise error_to_raise
        except RuntimeError as e:
            # handle_exception will call sys.exit, so we expect pytest.raises(SystemExit)
            # However, sys.exit is patched, so the test won't actually exit.
            # We call it directly and check mock_sys_exit.
            handle_exception(config, e)

    assert len(captured_logs) == 2 # One for the exception, one for the panic critical message

    exception_log = captured_logs[0] # Assuming first log is the exception itself
    assert exception_log["level"].name == "ERROR"
    assert f"Exception caught in {func_name}" in exception_log["message"]

    panic_log = captured_logs[1] # Assuming second log is the panic message
    assert panic_log["level"].name == "CRITICAL"
    assert f"PANIC MODE ENABLED: Exiting after handling exception in {func_name}." in panic_log["message"]

    mock_sys_exit.assert_called_once_with(1)

# --- Tests for module_exception_handler ---

# Dummy module for testing module_exception_handler
DUMMY_MODULE_CONTENT = """
def func_that_works():
    return "worked"

def func_that_raises_value_error():
    raise ValueError("Dummy ValueError")

def func_that_raises_type_error():
    raise TypeError("Dummy TypeError")

_a_private_variable = True # Should not be wrapped

class SomeClass: # Should not be wrapped
    def method(self):
        raise AttributeError("Dummy AttributeError in class")
"""

@pytest.fixture
def dummy_module(tmp_path):
    """Creates a dummy module file and imports it."""
    module_path = tmp_path / "dummy_module_for_dynel_test.py"
    module_path.write_text(DUMMY_MODULE_CONTENT)

    import importlib.util
    spec = importlib.util.spec_from_file_location("dummy_module_for_dynel_test", module_path)
    imported_module = importlib.util.module_from_spec(spec)
    spec.loader.exec_module(imported_module)
    return imported_module

def test_module_exception_handler_wraps_functions(dynel_config_instance, dummy_module):
    config = dynel_config_instance

    # Keep a reference to original functions to reset if necessary, though for this test structure,
    # the dummy_module is fresh each time due to fixture scope.
    # original_value_error_func = dummy_module.func_that_raises_value_error
    # original_works_func = dummy_module.func_that_works

    with patch('src.dynel.dynel.handle_exception') as mock_handle_exception:
        mock_handle_exception.return_value = None # Ensure mock doesn't suppress re-raise

        module_exception_handler(config, dummy_module) # Corrected: Call module_exception_handler

        # Test that wrapped function still works if no error
        assert dummy_module.func_that_works() == "worked"

        # Test that error in wrapped function calls our handler
        with pytest.raises(ValueError): # Loguru's @logger.catch will re-raise by default
            dummy_module.func_that_raises_value_error()

        mock_handle_exception.assert_called_once() # Use the correct mock name
        args, _ = mock_handle_exception.call_args
        assert args[0] == config
        assert isinstance(args[1], ValueError)
        assert str(args[1]) == "Dummy ValueError"

        # Check that non-function attributes are not wrapped/changed
        assert dummy_module._a_private_variable is True
        assert inspect.isclass(dummy_module.SomeClass) # Check it's still a class

        # Check that methods within classes are not wrapped by module_exception_handler directly
        instance = dummy_module.SomeClass()
        with pytest.raises(AttributeError, match="Dummy AttributeError in class"):
            instance.method()
        # mock_handle_exception should still be called once from the module-level function
        mock_handle_exception.assert_called_once()


# --- Tests for Log File Output ---

def test_log_file_output_formats(tmp_path, monkeypatch):
    config = DynelConfig(context_level="med") # Use medium context for some local_vars

    # Configure logging to use temporary files
    log_file_txt = tmp_path / "output.log"
    log_file_json = tmp_path / "output.json"

    # Patch the logger.add calls within configure_logging to use these temp files
    # This is a bit more involved as configure_logging removes all handlers then adds new ones.
    # We can patch 'logger.add' and inspect its calls, or patch the sink names directly if possible.
    # A simpler way for this test: modify the configure_logging function temporarily for the test,
    # or have DynelConfig allow specifying log paths.
    # For now, let's patch 'logger.add'.

    from src.dynel.dynel import logger as dynel_logger # Import the logger instance

    # We need to capture what `logger.add` is called with.
    # The `captured_logs` fixture reconfigures the logger. We need to manage this carefully.
    # Let's create a specific logger configuration for this test.

    dynel_logger.remove() # Clear existing handlers (like from captured_logs fixture if it ran)
    dynel_logger.add(log_file_txt, format="{time:YYYY-MM-DD HH:mm:ss} | {level} | {name}:{function}:{line} - {message} | {extra}", level="DEBUG")
    dynel_logger.add(log_file_json, serialize=True, level="DEBUG")

    error_to_raise = IndexError("Test index out of bounds")
    func_name = "function_writing_to_log_files"

    # Mock inspect.stack to control func_name in handle_exception
    # and inspect.currentframe to provide some locals
    mock_frame_for_locals = Mock()
    mock_frame_for_locals.f_locals = {"alpha": 1, "beta": "two"}

    with patch('src.dynel.dynel.inspect.stack') as mock_inspect_stack, \
         patch('src.dynel.dynel.inspect.currentframe', return_value=mock_frame_for_locals):

        mock_caller_frame_tuple = (Mock(), "test_file.py", 100, func_name, ["some_code"], 0)
        mock_inspect_stack.return_value = [Mock(), mock_caller_frame_tuple]

        try:
            raise error_to_raise
        except IndexError as e:
            handle_exception(config, e)

    # Verify text log content
    assert log_file_txt.exists()
    txt_content = log_file_txt.read_text()
    assert "ERROR" in txt_content # Level
    assert f"{func_name}" in txt_content # Function name from handle_exception's perspective
    assert "Exception caught in" in txt_content
    assert "IndexError: Test index out of bounds" in txt_content # Exception message
    assert "'alpha': 1" in txt_content # Part of local_vars
    assert "'beta': 'two'" in txt_content # Part of local_vars
    assert "timestamp" in txt_content # From custom_context

    # Verify JSON log content
    assert log_file_json.exists()
    json_content = log_file_json.read_text()
    # Each line in the JSON log file is a separate JSON object
    # For this test, we expect one log entry from handle_exception
    log_entry = None
    for line in json_content.strip().split('\n'):
        if line: # Handle potential empty lines if any
            parsed_line = json.loads(line)
            # Look for the log entry from our specific function
            if parsed_line.get("record", {}).get("function") == "handle_exception":
                log_entry = parsed_line["record"]
                break

    assert log_entry is not None, "Log entry from handle_exception not found in JSON log"

    assert log_entry["level"]["name"] == "ERROR"
    assert f"Exception caught in {func_name}" in log_entry["message"]

    exception_details = log_entry["exception"]
    assert exception_details["type"] == "IndexError"
    assert "Test index out of bounds" in exception_details["value"]
    assert exception_details["traceback"] # Check traceback exists

    extra_details = log_entry["extra"]
    assert "timestamp" in extra_details
    assert "'alpha': 1" in extra_details["local_vars"]
    assert "'beta': 'two'" in extra_details["local_vars"]

    # Clean up global logger state for other tests
    from src.dynel.dynel import logger as dynel_logger # Ensure it's in scope
    dynel_logger.remove()
    # Re-add a default console sink if other tests might rely on seeing output,
    # or ensure all tests manage logger state independently.
    # For now, leave it clean. If other tests fail, this might be a point to revisit.


=======
>>>>>>> 1191f1f8
# --- Placeholder for future tests from original file ---
# @pytest.mark.parametrize("config_format", SUPPORTED_CONFIG_FORMATS)
# def test_config_driven_testing(load_config, config_format):
#     config = load_config
#     for error_type, settings in config.get('error_types', {}).items():
#         assert 'level' in settings
#         assert 'message' in settings

# def test_dynamic_assertions(load_config):
#     config = load_config
#     for key, value in config.items():
#         if key == 'debug_mode':
#             assert isinstance(value, bool)
#         # ... additional dynamic assertions

# Additional Tests for Methods in dynel.py, Exception Handling, Context, Debug Mode, Panic Mode<|MERGE_RESOLUTION|>--- conflicted
+++ resolved
@@ -3,16 +3,11 @@
 import yaml
 import json
 import toml
-<<<<<<< HEAD
 import inspect # Added for inspect.isclass
 from pathlib import Path
 from unittest.mock import patch, Mock, MagicMock
 from src.dynel import DynelConfig, configure_logging, parse_command_line_args, ContextLevel, handle_exception, module_exception_handler # Added module_exception_handler
-=======
-from pathlib import Path
-from unittest.mock import patch, Mock, MagicMock
-from src.dynel import DynelConfig, configure_logging, parse_command_line_args, ContextLevel, handle_exception # Adjusted import
->>>>>>> 1191f1f8
+
 
 # --- Test Data ---
 VALID_CONFIG_DATA_DICT = {
@@ -227,8 +222,6 @@
          parsed_args = parse_command_line_args()
     assert parsed_args[expected_key] == expected_value
 
-
-<<<<<<< HEAD
 # --- Tests for handle_exception ---
 
 @pytest.fixture
@@ -572,24 +565,4 @@
     dynel_logger.remove()
     # Re-add a default console sink if other tests might rely on seeing output,
     # or ensure all tests manage logger state independently.
-    # For now, leave it clean. If other tests fail, this might be a point to revisit.
-
-
-=======
->>>>>>> 1191f1f8
-# --- Placeholder for future tests from original file ---
-# @pytest.mark.parametrize("config_format", SUPPORTED_CONFIG_FORMATS)
-# def test_config_driven_testing(load_config, config_format):
-#     config = load_config
-#     for error_type, settings in config.get('error_types', {}).items():
-#         assert 'level' in settings
-#         assert 'message' in settings
-
-# def test_dynamic_assertions(load_config):
-#     config = load_config
-#     for key, value in config.items():
-#         if key == 'debug_mode':
-#             assert isinstance(value, bool)
-#         # ... additional dynamic assertions
-
-# Additional Tests for Methods in dynel.py, Exception Handling, Context, Debug Mode, Panic Mode+    # For now, leave it clean. If other tests fail, this might be a point to revisit.